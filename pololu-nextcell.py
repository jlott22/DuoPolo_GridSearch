# Copyright 2024
#
# Licensed under the Apache License, Version 2.0 (the "License");
# you may not use this file except in compliance with the License.
# You may obtain a copy of the License at
#
#     http://www.apache.org/licenses/LICENSE-2.0
#
# Unless required by applicable law or agreed to in writing, software
# distributed under the License is distributed on an "AS IS" BASIS,
# WITHOUT WARRANTIES OR CONDITIONS OF ANY KIND, either express or implied.
# See the License for the specific language governing permissions and
# limitations under the License.
#
# ===========================================================
# Pololu 3pi+ 2040 OLED — Probabilistic Next-Cell Search
# ===========================================================
# Runs on the Pololu 3pi+ 2040 OLED in MicroPython.
# Communication is through simple UART text frames that an ESP32 forwards to MQTT.
#
# Behavior overview:
#   * At each intersection a neighbor is chosen probabilistically. Rewards
#     decrease with Manhattan distance from clues so robots drift toward
#     interesting regions without full path planning.
#   * A small cost pushes robots to explore their own half of the grid.
#   * The next intended cell is published; peers avoid reserved or occupied cells.
#   * The object is detected via bump sensors. On a bump both robots stop and
#     an alert is published.
#   * A clue is an intersection where the centered line sensor reports white.
#
# Threads:
#   * A background UART thread receives lines and updates shared state.
#   * The main thread selects moves and drives the robot, always cutting power
#     to the motors on exit.
#
# Tuning hints:
#   * Set UART pins and baud to match the board.
#   * Calibrate line sensors and adjust cfg.MIDDLE_WHITE_THRESH as needed.
#   * Tune yaw timings (cfg.YAW_90_MS / cfg.YAW_180_MS) for your platform.
# ===========================================================

import time
import _thread
import sys
import gc
import random
from array import array
from machine import UART, Pin
from pololu_3pi_2040_robot import robot
from pololu_3pi_2040_robot.extras import editions
from pololu_3pi_2040_robot.buzzer import Buzzer

# TODO:
# - Ensure object reports use the updated location before sending.
# - Improve intent handling to avoid collisions.
# - Consider enlarging the grid and adding a desktop logging interface.
# -----------------------------
# Robot identity & start pose
# -----------------------------
ROBOT_ID = "00"  # set to "00", "01", "02", or "03" at deployment
GRID_SIZE = 5
GRID_CENTER = (GRID_SIZE - 1) // 2

DEBUG_LOG_FILE = "debug-log.txt"

METRICS_LOG_FILE = "metrics-log.txt"
BOOT_TIME_MS = time.ticks_ms()
METRIC_START_TIME_MS = None  # set after first post-calibration intersection
start_signal = False  # set when hub command received
intersection_visits = {}
system_visits = {}
intersection_count = 0          # steps taken by this robot
repeat_intersection_count = 0   # this robot's revisits
system_repeat_count = 0         # revisits across the whole system
yield_count = 0                 # times this robot yielded an intended move
FIRST_CLUE_TIME_MS = None       # ms from start to first clue
OBJECT_TIME_MS = None           # ms from start to object detection
OBJECT_STEP_COUNT = None        # intersections traversed when object was found
object_location = None  # set when object is found

buzzer = None  # will be initialized later


def log_error(message):
    """Log errors and play a low buzzer tone."""
    elapsed_ms = time.ticks_diff(time.ticks_ms(), BOOT_TIME_MS)
    try:
        with open(DEBUG_LOG_FILE, "a") as _fp:
            _fp.write(f"{elapsed_ms} ERROR: {message}\n")
    except (OSError, MemoryError):
        pass
    try:
        if buzzer is not None:
            buzzer.play("O2c16")
    except Exception:
        pass


def safe_assert(condition, message):
    if not condition:
        log_error(message)
        raise AssertionError(message)


def record_intersection(x, y):
    """Track intersection visits and repeated counts."""
<<<<<<< HEAD
    safe_assert(0 <= x < GRID_SIZE and 0 <= y < GRID_SIZE, "intersection out of range")
    global intersection_count, repeat_intersection_count
=======
    global intersection_count, repeat_intersection_count, system_repeat_count
>>>>>>> 78aebb03
    intersection_count += 1
    key = (x, y)
    if key in intersection_visits:
        repeat_intersection_count += 1
        intersection_visits[key] += 1
    else:
        intersection_visits[key] = 1

    if key in system_visits:
        system_visits[key] += 1
        system_repeat_count += 1
    else:
        system_visits[key] = 1


def metrics_log():
    """Write summary metrics for the search run and return it."""
    start = METRIC_START_TIME_MS if METRIC_START_TIME_MS is not None else BOOT_TIME_MS
    now = time.ticks_ms()
    elapsed = time.ticks_diff(now, start)
    coverage = (len(system_visits) * 100) / (GRID_SIZE * GRID_SIZE)
    path_eff = (
        len(intersection_visits) / intersection_count if intersection_count else 0.0
    )
    if object_location is not None and OBJECT_STEP_COUNT:
        optimal_steps = abs(object_location[0] - START_POS[0]) + abs(object_location[1] - START_POS[1])
        obj_path_eff = optimal_steps / OBJECT_STEP_COUNT if OBJECT_STEP_COUNT else 0.0
    else:
        obj_path_eff = -1.0
    summary = (
        "elapsed_ms={},first_clue_ms={},object_ms={},coverage_pct={:.1f},"
        "steps={},individual_revisits={},system_revisits={},yields={},"
        "path_eff={:.2f},obj_path_eff={:.2f},object={}".format(
            elapsed,
            FIRST_CLUE_TIME_MS if FIRST_CLUE_TIME_MS is not None else -1,
            OBJECT_TIME_MS if OBJECT_TIME_MS is not None else -1,
            coverage,
            intersection_count,
            repeat_intersection_count,
            system_repeat_count,
            yield_count,
            path_eff,
            obj_path_eff,
            object_location,
        )
    )
    try:
        with open(METRICS_LOG_FILE, "a") as _fp:
            _fp.write(summary + "\n")
    except OSError:
        pass
    return summary


try:
    open(DEBUG_LOG_FILE, "a").close()
except OSError:
    pass

try:
    open(METRICS_LOG_FILE, "a").close()
except OSError:
    pass

# Starting position & heading (grid coordinates, cardinal heading)
# pos = (x, y)    heading = (dx, dy) where (0,1)=N, (1,0)=E, (0,-1)=S, (-1,0)=W
START_CONFIG = {
    "00": ((0, 0), (0, 1)),                       # SW corner, facing north
    "01": ((GRID_SIZE - 1, GRID_SIZE - 1), (0, -1)),  # NE corner, facing south
    "02": ((0, GRID_SIZE - 1), (1, 0)),           # NW corner, facing east
    "03": ((GRID_SIZE - 1, 0), (-1, 0)),          # SE corner, facing west
}
try:
    START_POS, START_HEADING = START_CONFIG[ROBOT_ID]
except KeyError as e:
    raise ValueError("ROBOT_ID must be one of '00', '01', '02', or '03'") from e
safe_assert(0 <= START_POS[0] < GRID_SIZE and 0 <= START_POS[1] < GRID_SIZE,
            "start position out of bounds")

# UART0 for ESP32 communication (TX=GP28, RX=GP29)
uart = UART(0, baudrate=115200, tx=28, rx=29)

# -----------------------------
# Grid / Maps / Shared State
# -----------------------------
# Grid cell states
CELL_UNSEARCHED = 0
CELL_OBSTACLE   = 1  # object or peer reservation
CELL_SEARCHED   = 2

grid = bytearray(GRID_SIZE * GRID_SIZE)
prob_map = array('f', [1 / (GRID_SIZE * GRID_SIZE)] * (GRID_SIZE * GRID_SIZE))
# Base reward so explored cells still have positive weight after costs
BASE_REWARD = 1
REWARD_FACTOR = 75
clues = []                            # list of (x, y) clue cells


def idx(x, y):
    """Convert Cartesian (x, y) to linear index in map arrays."""
    safe_assert(0 <= x < GRID_SIZE and 0 <= y < GRID_SIZE, "idx out of range")
    return (GRID_SIZE - 1 - y) * GRID_SIZE + x


pos = [START_POS[0], START_POS[1]]    # current grid position
heading = (START_HEADING[0], START_HEADING[1])

# Flags shared across threads for graceful shutdown
running = True                         # global run flag
found_object = False                   # set True on bump or peer alert
first_clue_seen = False                # becomes True after the first clue
move_forward_flag = False

# Intent data from peers
peer_intent = {}  # peer_id -> (x, y) reservation
peer_pos = {}     # peer_id -> (x, y) last reported position

# -----------------------------
# Cost shaping to keep robots spread out
# A small centre-ward cost discourages early clumping.
CENTER_STEP = 1  # per-step inward cost before the first clue

# -----------------------------
# Motion configuration
# -----------------------------
class MotionConfig:
    def __init__(self):
        self.MIDDLE_WHITE_THRESH = 200  # center sensor threshold for "white" (tune by calibration)
        self.VISITED_STEP_PENALTY = 1
        self.KP = 0.5                # proportional gain around LINE_CENTER
        self.CALIBRATE_SPEED = 1130  # speed to rotate when calibrating
        self.BASE_SPEED = 800        # nominal wheel speed
        self.MIN_SPD = 400           # clamp low (avoid stall)
        self.MAX_SPD = 1200          # clamp high
        self.LINE_CENTER = 2000      # weighted position target (0..4000)
        self.BLACK_THRESH = 600      # calibrated "black" threshold (0..1000)
        self.STRAIGHT_CREEP = 900    # forward speed while "locked" straight
        self.START_LOCK_MS = 300     # hold straight this long after function starts
        self.TURN_SPEED = 1000
        self.YAW_90_MS = 0.3
        self.YAW_180_MS = 0.6
        self.TURN_PENALTY = 1        # small cost for turning vs. straight

cfg = MotionConfig()

# Intent settings
INTENT_PENALTY = 8       # large cost for stepping into a cell reserved by a peer

#UART handling globals
# ---------- ring buffer ----------
RB_SIZE = 1024
buf = bytearray(RB_SIZE)
head = 0
tail = 0
DELIM = ord('-')

# ---------- message builder ----------
MSG_BUF_SIZE = 256
msg_buf = bytearray(MSG_BUF_SIZE)
msg_len = 0

# ---------- outbound buffer ----------
TX_BUF_SIZE = 64
tx_buf = bytearray(TX_BUF_SIZE)

def _write_int(buf, idx, val):
    """Write an integer as ASCII into buf starting at idx.

    Returns the new index after writing."""
    if val < 0:
        buf[idx] = ord('-')
        idx += 1
        val = -val
    if val == 0:
        buf[idx] = ord('0')
        return idx + 1
    # Determine number of digits
    tmp = val
    digits = 0
    while tmp:
        tmp //= 10
        digits += 1
    end = idx + digits
    for _ in range(digits):
        buf[end - 1] = ord('0') + (val % 10)
        val //= 10
        end -= 1
    return idx + digits

# -----------------------------
# Hardware interfaces
# -----------------------------
motors = robot.Motors()
line_sensors = robot.LineSensors()
bump = robot.BumpSensors()
rgb_leds = robot.RGBLEDs()
rgb_leds.set_brightness(10)
buzzer = Buzzer()

# ===========================================================
# Utility: Motors & Stop Control
# ===========================================================

RED   = (230, 0, 0)
GREEN = (0, 230, 0)
BLUE = (0, 0, 230)
OFF   = (0, 0, 0)

def flash_LEDS(color, n):
    for _ in range(n):
        for led in range(6):
            rgb_leds.set(led, color)  # reuses same tuple, no new allocation
        rgb_leds.show()
        time.sleep_ms(100)
        for led in range(6):
            rgb_leds.set(led, OFF)
        rgb_leds.show()
        time.sleep_ms(100)
        
def buzz(event):
    """
    Play short chirps for turn, intersection, clue,
    and a longer sequence for object.
    """
    if event == "turn":
        buzzer.play("O5c16")            # short high chirp
    elif event == "intersection":
        buzzer.play("O4g16")            # short mid chirp
    elif event == "clue":
        buzzer.play("O6e16")            # short very high chirp
    elif event == "object":
        buzzer.play("O4c8e8g8c5")       # longer sequence, rising melody


        
flash_LEDS(GREEN,1)
    
def motors_off():
    """Hard stop both wheels (safety: call in finally/stop paths)."""
    motors.set_speeds(0, 0)

def stop_all():
    """
    Idempotent global stop:
      - Set flags so all loops/threads exit
      - Ensure motors are off
      - Set a green LED to indicate finished
    """
    global running
    running = False
    motors_off()
    summary = metrics_log()
    publish_result(summary)

def stop_and_alert_object():
    """
    Called when THIS robot detects the object via bump.
    Publishes alert and performs a global stop.

    The robot may bump into the object before reaching the next
    intersection, leaving ``pos`` pointing to the last intersection it
    successfully crossed.  Report the object at the *next* intersection in
    the current heading direction so external consumers know where it is.
    """
    global object_location, found_object, OBJECT_TIME_MS, OBJECT_STEP_COUNT
    next_x = pos[0] + heading[0]
    next_y = pos[1] + heading[1]
    object_location = (next_x, next_y)
    publish_object(next_x, next_y)
    buzz('object')
    found_object = True
    if OBJECT_TIME_MS is None and METRIC_START_TIME_MS is not None:
        OBJECT_TIME_MS = time.ticks_diff(time.ticks_ms(), METRIC_START_TIME_MS)
    if OBJECT_STEP_COUNT is None:
        OBJECT_STEP_COUNT = intersection_count
    stop_all()
    flash_LEDS(BLUE, 1)

flash_LEDS(GREEN,1)
# ===========================================================
# UART Messaging
# Format: "<topic#>:<payload>\n"
# position = 1, visited = 2, clue = 3, alert = 4, intent = 5, result = 6
# Examples:
#   0013,4;0,1- robot 00 status update position (3,4), heading north
#   00365-
# ===========================================================
def uart_send(topic, payload_len):
    """Send the prepared message in tx_buf with topic and payload_len."""
    tx_buf[0] = ord(topic)
    tx_buf[1] = ord('.')
    tx_buf[payload_len + 2] = ord('-')
    uart.write(tx_buf[:payload_len + 3])

def publish_position():
    """Publish current pose (for UI/diagnostics)."""
    i = 2
    i = _write_int(tx_buf, i, pos[0])
    tx_buf[i] = ord(','); i += 1
    i = _write_int(tx_buf, i, pos[1])
    tx_buf[i] = ord(';'); i += 1
    i = _write_int(tx_buf, i, heading[0])
    tx_buf[i] = ord(','); i += 1
    i = _write_int(tx_buf, i, heading[1])
    uart_send('1', i - 2)

def publish_visited(x, y):
    """Publish that we visited cell (x,y)."""
    i = 2
    i = _write_int(tx_buf, i, x)
    tx_buf[i] = ord(','); i += 1
    i = _write_int(tx_buf, i, y)
    uart_send('2', i - 2)

def publish_clue(x, y):
    """Publish a clue at (x,y)."""
    i = 2
    i = _write_int(tx_buf, i, x)
    tx_buf[i] = ord(','); i += 1
    i = _write_int(tx_buf, i, y)
    uart_send('3', i - 2)

def publish_object(x, y):
    """Publish that we found the object at (x,y)."""
    i = 2
    i = _write_int(tx_buf, i, x)
    tx_buf[i] = ord(','); i += 1
    i = _write_int(tx_buf, i, y)
    uart_send('4', i - 2)

def publish_intent(x, y):
    """
    Publish our intended next cell (reservation).
    Other robots will avoid stepping into this cell until a new intent is published.
    """
    i = 2
    i = _write_int(tx_buf, i, x)
    tx_buf[i] = ord(','); i += 1
    i = _write_int(tx_buf, i, y)
    uart_send('5', i - 2)

def publish_result(msg):
    """Publish final search metrics or result to the hub."""
    uart.write("6." + str(msg) + "-")

def handle_msg(line):
    """
    Parse and apply incoming messages from the other robot or hub.

    Accepts:
    011.3,4;0,1-   # topic 1: position+heading
    002.3,4-       # topic 2: visited
    003.5,2-       # topic 3: clue
    004.6,1-       # topic 4: object/alert
    005.7,2-       # topic 5: intent
    996.1-         # topic 6: hub command

    Ignores:
      - other status fields we don't currently need
    """
    global peer_intent, peer_pos, first_clue_seen, object_location, start_signal, found_object, system_visits, system_repeat_count, FIRST_CLUE_TIME_MS, OBJECT_TIME_MS, OBJECT_STEP_COUNT

    # Minimal parsing: "<sender>/<topic>:<payload>"
    try:
        left, payload = line.split(".", 1)
        if len(left) < 3:
            return
        sender = left[0:2]
        topic  = left[2]
    except ValueError:
        return

    if topic == "2":  #visited
        try:
            x, y = map(int, payload.split(","))
        except ValueError:
            return
        if 0 <= x < GRID_SIZE and 0 <= y < GRID_SIZE:
            i = idx(x, y)
            grid[i] = CELL_SEARCHED
            prob_map[i] = 0.0
<<<<<<< HEAD
            if (x, y) not in intersection_visits:
                intersection_visits[(x, y)] = 1
=======
            key = (x, y)
            if key in system_visits:
                system_visits[key] += 1
                system_repeat_count += 1
            else:
                system_visits[key] = 1
            debug_log('visited updated:', i)
>>>>>>> 78aebb03

    elif topic == "3":   #clue
        try:
            x, y = map(int, payload.split(","))
        except ValueError:
            return
        if 0 <= x < GRID_SIZE and 0 <= y < GRID_SIZE:
            clue = (x, y)
            if clue not in clues:
                clues.append(clue)
                first_clue_seen = True
                if FIRST_CLUE_TIME_MS is None and METRIC_START_TIME_MS is not None:
                    FIRST_CLUE_TIME_MS = time.ticks_diff(time.ticks_ms(), METRIC_START_TIME_MS)
                update_prob_map()
                gc.collect()

    elif topic == "4": #object
        # Peer found the object → stop immediately
        try:
            x, y = map(int, payload.split(","))
            object_location = (x, y)
        except ValueError:
            object_location = None
        found_object = True
        if OBJECT_TIME_MS is None and METRIC_START_TIME_MS is not None:
            OBJECT_TIME_MS = time.ticks_diff(time.ticks_ms(), METRIC_START_TIME_MS)
        if OBJECT_STEP_COUNT is None:
            OBJECT_STEP_COUNT = intersection_count
        stop_all()

    elif topic == "1": #position, heading
        if ";" not in payload:
            return
        other_location, other_heading = payload.split(";")
        try:
            ox, oy = map(int, other_location.split(","))
        except ValueError:
            return
        if not (0 <= ox < GRID_SIZE and 0 <= oy < GRID_SIZE):
            return
        prev = peer_pos.get(sender)
        if prev and prev != (ox, oy):
            px, py = prev
            if 0 <= px < GRID_SIZE and 0 <= py < GRID_SIZE:
                if peer_intent.get(sender) != (px, py):
                    grid[idx(px, py)] = CELL_SEARCHED
        peer_pos[sender] = (ox, oy)
        grid[idx(ox, oy)] = CELL_OBSTACLE

    elif topic == "5": #intent
        try:
            ix, iy = map(int, payload.split(","))
        except ValueError:
            return
        if not (0 <= ix < GRID_SIZE and 0 <= iy < GRID_SIZE):
            return
        prev = peer_intent.get(sender)
        if prev and prev != (ix, iy):
            px, py = prev
            if 0 <= px < GRID_SIZE and 0 <= py < GRID_SIZE:
                if peer_pos.get(sender) != (px, py):
                    grid[idx(px, py)] = CELL_SEARCHED
        peer_intent[sender] = (ix, iy)
        grid[idx(ix, iy)] = CELL_OBSTACLE
    elif topic == "6":  # hub command
        if payload.strip() == "1":
            start_signal = True

# ---------- ring buffer helpers ----------
def rb_put_byte(b):
    """Push one byte into the ring buffer."""
    global tail, head
    buf[tail] = b
    nxt = (tail + 1) % RB_SIZE
    if nxt == head:                # buffer full, drop oldest
        head = (head + 1) % RB_SIZE
    tail = nxt

def rb_pull_into_msg():
    """Pull bytes into message buffer until '-' is found."""
    global head, tail, msg_len
    if head == tail:
        return None
    while head != tail:
        b = buf[head]
        head = (head + 1) % RB_SIZE
        if b == DELIM:  # complete frame
            s = msg_buf[:msg_len].decode('utf-8', 'ignore').strip()
            msg_len = 0
            return s
        if msg_len < MSG_BUF_SIZE:
            msg_buf[msg_len] = b
            msg_len += 1
    return None

# ---------- UART service ----------
def uart_service():
    """Read and parse any complete messages from UART."""
    data = uart.read()     # returns None or bytes object
    if not data:
        return
    for b in data:         # iterate over bytes
        rb_put_byte(b)
    while True:
        msg = rb_pull_into_msg()
        if msg is None:
            break
        handle_msg(msg)

# ===========================================================
# Sensing & Motion
# ===========================================================
flash_LEDS(GREEN,1)
def _clamp(v, lo, hi):
    return lo if v < lo else hi if v > hi else v

def move_forward_one_cell():
    """
    Drive forward following the line until an intersection is detected:
      - T or + intersections: trigger if either outer sensor is black.
      - Require 3 consecutive qualifying reads (debounce).
      - On first candidate, lock steering straight (no P-correction)
        until intersection is confirmed → avoids grabbing side lines.
      - Also hold a 0.5 s straight "roll-through" at start to clear
        the cross you’re sitting on before re-engaging P-control.
    Returns:
      True  -> reached an intersection (no bump)
      False -> stopped due to bump or external stop condition
    """
    global move_forward_flag
    first_loop = False
    lock_release_time = time.ticks_ms() #flag to reset start lock time
    #outter infinite loop to keep thread check for activation
    while running:
        
        while move_forward_flag:
            # 1) Safety/object check
            if first_loop:
                # Initial lock to roll straight for half a second
                lock_release_time = time.ticks_add(time.ticks_ms(), cfg.START_LOCK_MS)
                first_loop = False

            # 3) During initial lock window, always drive straight
            if time.ticks_diff(time.ticks_ms(), lock_release_time) < 0:
                motors.set_speeds(cfg.STRAIGHT_CREEP, cfg.STRAIGHT_CREEP)
                continue
            
            # 2) Read sensors
            readings = line_sensors.read_calibrated()
            
            if readings[0] >= cfg.BLACK_THRESH or readings[4] >= cfg.BLACK_THRESH:
                motors_off()
                flash_LEDS(GREEN,1)
                move_forward_flag = False
                first_loop = True
                break
            
            bump.read()
            if bump.left_is_pressed() or bump.right_is_pressed():
                stop_and_alert_object()
                motors_off()
                move_forward_flag = False
                break    

            # 6) Normal P-control when not locked
            total = readings[0] + readings[1] + readings[2] + readings[3] + readings[4]
            if total == 0:
                motors.set_speeds(cfg.STRAIGHT_CREEP, cfg.STRAIGHT_CREEP)
                continue
            # weights: 0, 1000, 2000, 3000, 4000
            pos = (0*readings[0] + 1000*readings[1] + 2000*readings[2] + 3000*readings[3] + 4000*readings[4]) // total
            error = pos - cfg.LINE_CENTER
            correction = int(cfg.KP * error)

            left  = _clamp(cfg.BASE_SPEED + correction, cfg.MIN_SPD, cfg.MAX_SPD)
            right = _clamp(cfg.BASE_SPEED - correction, cfg.MIN_SPD, cfg.MAX_SPD)
            motors.set_speeds(left, right)

        # Shorter sleep to allow rapid response when move_forward_flag is set
        time.sleep_ms(20)

def calibrate():
    """Calibrate line sensors then advance to the first intersection.

    The robot spins in place while repeatedly sampling the line sensors to
    establish min/max values.  The robot should be placed one cell behind its
    intended starting position; after calibration it drives forward to the
    first intersection and updates the global ``pos`` to ``START_POS`` so the
    caller sees that intersection as the starting point of the search. The
    metric timer begins once this intersection is reached.
    """
    global pos, move_forward_flag, METRIC_START_TIME_MS

    # 1) Spin in place to expose sensors to both edges of the line.
    #    A single full rotation is enough, so spin in one direction while
    #    repeatedly sampling the sensors.  The Pololu library recommends
    #    speeds of 920/-920 with ~10 ms pauses for calibration.
    for _ in range(50):
        if not running:
            motors_off()
            return

        motors.set_speeds(cfg.CALIBRATE_SPEED, -cfg.CALIBRATE_SPEED)
        line_sensors.calibrate()
        time.sleep_ms(5)
        
    motors_off()
    bump.calibrate()
    time.sleep_ms(5)


    # 2) Move forward until an intersection is detected.  After the forward
    #    move the robot is sitting on our true starting cell (defined by
    #    ``START_POS`` at the top of the file) so overwrite any temporary
    #    position with that constant and mark the cell visited.
    move_forward_flag = True
    while move_forward_flag:
        uart_service()
        time.sleep_ms(1)
    pos[0], pos[1] = START_POS
    if 0 <= pos[0] < GRID_SIZE and 0 <= pos[1] < GRID_SIZE:
        grid[idx(pos[0], pos[1])] = CELL_SEARCHED
    update_prob_map()
    publish_position()
    publish_visited(pos[0], pos[1])

    motors_off()
    METRIC_START_TIME_MS = time.ticks_ms()
    gc.collect()
    

def at_intersection_and_white():
    """
    Detect a 'clue':
      - Center line sensor reads white ( < cfg.MIDDLE_WHITE_THRESH )
    Returns bool.
    """
    r = line_sensors.read_calibrated()      # [0]..[4], center is [2]
    if r[2] < cfg.MIDDLE_WHITE_THRESH:
        buzz('clue')
        return True
    else:
        return False

flash_LEDS(GREEN,1)
# ===========================================================
# Heading / Turning (cardinal NSEW)
# ===========================================================
def rotate_degrees(deg):
    """
    Rotate in place by a signed multiple of 90°.
    deg ∈ {-180, -90, 0, 90, 180}
    Obeys 'running' flag and always cuts motors at the end.
    """
    
    if deg == 0 or not running:
        motors_off()
        return
    
    #inch forward to make clean turn
    motors.set_speeds(cfg.BASE_SPEED, cfg.BASE_SPEED)
    time.sleep(.15)
    motors_off()

    if deg == 180 or deg == -180:
        buzz('turn')
        motors.set_speeds(cfg.TURN_SPEED, -cfg.TURN_SPEED)
        if running: time.sleep(cfg.YAW_180_MS)

    elif deg == 90:
        buzz('turn')
        motors.set_speeds(cfg.TURN_SPEED, -cfg.TURN_SPEED)
        if running: time.sleep(cfg.YAW_90_MS)

    elif deg == -90:
        buzz('turn')
        motors.set_speeds(-cfg.TURN_SPEED, cfg.TURN_SPEED)
        if running: time.sleep(cfg.YAW_90_MS)

    motors_off()

def turn_towards(cur, nxt):
    """
    Turn from current heading to face the neighbor cell `nxt`.
    - cur: (x,y) current cell
    - nxt: (x,y) next cell (must be a 4-neighbor of cur)
    Updates the global 'heading'.
    """
    global heading
    dx, dy = nxt[0] - cur[0], nxt[1] - cur[1]
    target = (dx, dy)

    dirs = [(0,1),(1,0),(0,-1),(-1,0)]   # N,E,S,W (clockwise)
    i = dirs.index(heading)
    j = dirs.index(target)
    delta = (j - i) % 4

    # Map delta to minimal signed degrees
    if delta == 0:   deg = 0
    elif delta == 1: deg = 90
    elif delta == 2: deg = 180
    elif delta == 3: deg = -90

    rotate_degrees(deg)
    heading = target
flash_LEDS(GREEN,1)
# ===========================================================
# Reward Model (clues) & Pre-Clue Serpentine Bias
# ===========================================================
def update_prob_map():
    """
    Recompute prob_map.
    - Base uniform prior
    - Add Manhattan-decay bumps around all clues
    - Visited cells retain a small probability so the robot can backtrack
    """
    base = 1 / (GRID_SIZE * GRID_SIZE)
    visited_base = base * 0.8
    for y in range(GRID_SIZE):
        for x in range(GRID_SIZE):
            i = idx(x, y)
            if grid[i] == CELL_SEARCHED:  # visited
                prob_map[i] = visited_base
                continue

            clue_sum = 0.0
            for (cx, cy) in clues:
                clue_sum += 5 / (1 + abs(x - cx) + abs(y - cy))
            prob_map[i] = base + clue_sum


def distance_from_center(coord):
    """Return the distance from the grid center along one axis.

    Used to penalize center-ward moves before the first clue is seen, without
    assigning robots to specific sides of the grid.
    """
    return abs(coord - GRID_CENTER)

def centerward_step_cost(curr_x, curr_y, next_x, next_y):
    """Pre-clue only: Penalize steps that move inward toward the center on either axis."""
    if first_clue_seen:
        return 0
    cost = 0
    if next_x != curr_x:
        d_curr = distance_from_center(curr_x)
        d_next = distance_from_center(next_x)
        if d_next < d_curr:
            cost += CENTER_STEP * (d_curr - d_next)
    if next_y != curr_y:
        d_curr = distance_from_center(curr_y)
        d_next = distance_from_center(next_y)
        if d_next < d_curr:
            cost += CENTER_STEP * (d_curr - d_next)
    return cost

def i_should_yield(ix, iy):
    """Yield if a peer reserved or currently occupies (ix, iy)."""
    for pid, (px, py) in peer_intent.items():
        if (px, py) == (ix, iy):
            return True
    for pid, (px, py) in peer_pos.items():
        if (px, py) == (ix, iy):
            return True
    return False
flash_LEDS(GREEN,1)
# ===========================================================
# Probabilistic local move selector
# ===========================================================
def pick_next_cell():
    """
    Choose the next neighboring cell using a weighted random selection based
    on local reward and cost.
    Returns (x, y) or None if no move is available.
    """
    choices = []
    weights = []
    fallback_choices = []
    fallback_weights = []
    cx, cy = pos[0], pos[1]
    for dx, dy in ((1,0), (-1,0), (0,1), (0,-1)):
        nx, ny = cx + dx, cy + dy
        if not (0 <= nx < GRID_SIZE and 0 <= ny < GRID_SIZE):
            continue
        i = idx(nx, ny)
        if grid[i] == CELL_OBSTACLE:  # obstacle/reserved
            continue
        if i_should_yield(nx, ny):
            continue
        if grid[i] == 2:
            # Already searched cells ignore probability boosts so unknown cells
            # always outrank them.
            reward = BASE_REWARD
        else:
            # Give unsearched cells a small extra bump so they remain more
            # desirable than any previously visited neighbor.
            reward = BASE_REWARD + 1 + int(prob_map[i] * REWARD_FACTOR)
        cost = 0
        if grid[i] == CELL_SEARCHED:
            cost += cfg.VISITED_STEP_PENALTY
        if (dx, dy) != heading:
            cost += cfg.TURN_PENALTY
        cost += centerward_step_cost(cx, cy, nx, ny)
        weight = reward - cost
        if grid[i] != CELL_SEARCHED and weight > 0:
            choices.append((nx, ny))
            weights.append(weight)
        else:
            # Keep as fallback even if weight <= 0 so we can re-step.
            # Use fixed weights so unknown cells remain more attractive than
            # visited cells when all neighbors are poor choices.
            fallback_choices.append((nx, ny))
            if grid[i] == 2:
                fallback_weights.append(1)
            else:
                fallback_weights.append(max(2, weight))

    if not choices:
        # All neighbors are visited or unattractive; allow revisiting
        if not fallback_choices:
            return None
        choices = fallback_choices
        weights = fallback_weights

    total = sum(weights)
    r = random.randrange(total)
    acc = 0
    for cell, w in zip(choices, weights):
        acc += w
        if r < acc:
            return cell
    return choices[-1]

flash_LEDS(GREEN,1)
# ===========================================================
# Main Search Loop
# ===========================================================
def search_loop():
    """Main mission loop.

    1. Update the probability map.
    2. Choose the next neighbor probabilistically using local reward and cost.
    3. Publish intent, turn, and move one cell (aborting on bump).
    4. Mark the cell, report status, and check for clues.
    5. Repeat until the object is found or no moves remain.

    Motors are always stopped in a ``finally`` block.
    """
    global first_clue_seen, move_forward_flag, start_signal, METRIC_START_TIME_MS, yield_count, FIRST_CLUE_TIME_MS

    try:
        calibrate()
        update_prob_map()

        # wait for hub start command, periodically sharing start position
        last_pose_publish = time.ticks_ms()
        while not start_signal:
            uart_service()
            now = time.ticks_ms()
            if time.ticks_diff(now, last_pose_publish) >= 3000:
                publish_position()
                publish_visited(pos[0], pos[1])
                last_pose_publish = now
            time.sleep_ms(10)
        METRIC_START_TIME_MS = time.ticks_ms()
        
        while running and not found_object:
            # free any unused memory from previous iteration to avoid
            # MicroPython allocation failures during long searches
            gc.collect()

            update_prob_map()
            # MicroPython's ``bytearray.find`` expects a bytes-like argument;
            # passing an integer raises a ``TypeError``. Search for an
            # unsearched cell explicitly to detect when all cells have been
            # visited.
            if grid.find(bytes([CELL_UNSEARCHED])) == -1:
                break

            nxt = pick_next_cell()
            if nxt is None:
                break

            # Reserve the next cell so the other robot yields if it wanted the same
            publish_intent(nxt[0], nxt[1])

            # Give peers a moment to publish their intent and process it
            for _ in range(5):
                uart_service()
                time.sleep_ms(10)

            if i_should_yield(nxt[0], nxt[1]):
                # Short back-off then replan
                yield_count += 1
                time.sleep_ms(300)
                continue

            # Face the neighbor and try to move one cell
            turn_towards(tuple(pos), nxt)
            if not running or found_object:
                break
            
            move_forward_flag = True
            while move_forward_flag:
                uart_service()
                time.sleep_ms(1)

            # Arrived → update state & publish
            pos[0], pos[1] = nxt[0], nxt[1]
            record_intersection(pos[0], pos[1])
            cell_index = idx(pos[0], pos[1])
            grid[cell_index] = CELL_SEARCHED
            publish_position()
            publish_visited(pos[0], pos[1])

            # Clue detection: centered + white center sensor
            if at_intersection_and_white():
                buzz('clue')
                clue = (pos[0], pos[1])
                if clue not in clues:
                    clues.append(clue)
                    first_clue_seen = True
                    if FIRST_CLUE_TIME_MS is None and METRIC_START_TIME_MS is not None:
                        FIRST_CLUE_TIME_MS = time.ticks_diff(time.ticks_ms(), METRIC_START_TIME_MS)
                    publish_clue(pos[0], pos[1])
                    update_prob_map()
                    # releasing temporaries created during map update
                    gc.collect()

    finally:
        motors_off()   # safety: ensure motors are cut even on exceptions
flash_LEDS(GREEN,1)
# ===========================================================
# Entry Point
# ===========================================================

flash_LEDS(RED,1)
# Start the single UART RX thread (clean exit when 'running' goes False)
_thread.start_new_thread(move_forward_one_cell, ())

# Kick off the mission
try:
    search_loop()
finally:
    # Ensure absolutely everything is stopped
    running = False
    stop_all()
    flash_LEDS(RED,5)
    time.sleep_ms(200)  # give RX thread time to fall out cleanly<|MERGE_RESOLUTION|>--- conflicted
+++ resolved
@@ -104,12 +104,8 @@
 
 def record_intersection(x, y):
     """Track intersection visits and repeated counts."""
-<<<<<<< HEAD
     safe_assert(0 <= x < GRID_SIZE and 0 <= y < GRID_SIZE, "intersection out of range")
-    global intersection_count, repeat_intersection_count
-=======
     global intersection_count, repeat_intersection_count, system_repeat_count
->>>>>>> 78aebb03
     intersection_count += 1
     key = (x, y)
     if key in intersection_visits:
@@ -491,10 +487,8 @@
             i = idx(x, y)
             grid[i] = CELL_SEARCHED
             prob_map[i] = 0.0
-<<<<<<< HEAD
             if (x, y) not in intersection_visits:
                 intersection_visits[(x, y)] = 1
-=======
             key = (x, y)
             if key in system_visits:
                 system_visits[key] += 1
@@ -502,7 +496,6 @@
             else:
                 system_visits[key] = 1
             debug_log('visited updated:', i)
->>>>>>> 78aebb03
 
     elif topic == "3":   #clue
         try:
