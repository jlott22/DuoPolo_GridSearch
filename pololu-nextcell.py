--- conflicted
+++ resolved
@@ -188,13 +188,9 @@
 
 # -----------------------------
 # Cost shaping to keep robots spread out
-<<<<<<< HEAD
-CENTER_STEP = 0.4        # cost per step toward the center before the first clue (must be > turn penalty ~=1)
-=======
 # A light centerward cost discourages early clumping;
 # there is no longer a column-switch penalty.
 CENTER_STEP = 0.1  # small cost per inward step before the first clue
->>>>>>> 869bfda2
 
 # -----------------------------
 # Motion configuration
@@ -771,7 +767,6 @@
     """
     return abs(coord - GRID_CENTER)
 
-<<<<<<< HEAD
 def centerward_step_cost(curr_x, curr_y, next_x, next_y):
     """Pre-clue only: Penalize steps that move inward toward the center on either axis."""
     if first_clue_seen:
@@ -788,23 +783,6 @@
         if d_next < d_curr:
             cost += CENTER_STEP * (d_curr - d_next)
     return cost
-=======
-def centerward_step_cost(curr_x, next_x):
-    """Small pre-clue cost for stepping toward the grid center.
-
-    Returns 0 unless the first clue has not yet been seen *and* the step
-    moves inward. Only the inward delta is charged at CENTER_STEP.
-    """
-    if first_clue_seen:
-        return 0.0
-    if next_x == curr_x:
-        return 0.0
-    d_curr = distance_from_center(curr_x)
-    d_next = distance_from_center(next_x)
-    if d_next < d_curr:
-        return CENTER_STEP * (d_curr - d_next)
-    return 0.0
->>>>>>> 869bfda2
 
 def is_peer_intent_active(peer_id):
     """True if we have a reservation from the given peer."""
